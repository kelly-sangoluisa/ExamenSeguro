import secrets
import os
from flask import Flask, request, g
from flask_restx import Api, Resource, fields # type: ignore
from functools import wraps
from dotenv import load_dotenv
from .db import get_connection, init_db
from .jwt_auth import create_jwt_manager, jwt_required
import logging

<<<<<<< HEAD
# Cargar variables de entorno desde .env
load_dotenv()
=======
# Importar sistema de logging personalizado
from .utils.middleware_logger import LoggingMiddleware
from .logging.logger import registrar_evento, registrar_error, registrar_warning

# Define a simple in-memory token store
tokens = {}
>>>>>>> 9295522b

# Configuración de logging
logging.basicConfig(
     filename="app.log",
     level=logging.DEBUG,
     encoding="utf-8",
     filemode="a",
     format="{asctime} - {levelname} - {message}",
     style="{",
     datefmt="%Y-%m-%d %H:%M",
)

# Configure Swagger security scheme for Bearer tokens
authorizations = {
    'Bearer': {
        'type': 'apiKey',
        'in': 'header',
        'name': 'Authorization',
        'description': "Enter your token in the format **Bearer <token>**"
    }
}

app = Flask(__name__)

<<<<<<< HEAD
# Configurar JWT usando variables de entorno
jwt_secret = os.getenv('JWT_SECRET_KEY')
app.config['JWT_SECRET_KEY'] = jwt_secret
app.jwt_manager = create_jwt_manager(app)
=======
# Inicializar el middleware de logging personalizado
logging_middleware = LoggingMiddleware(app)
>>>>>>> 9295522b

api = Api(
    app,
    version='1.0',
    title='Core Bancario API',
    description='API para operaciones bancarias, incluyendo autenticación y operaciones de cuenta.',
    doc='/swagger',  # Swagger UI endpoint
    authorizations=authorizations,
    security='Bearer'
)

# Create namespaces for authentication and bank operations
auth_ns = api.namespace('auth', description='Operaciones de autenticación')
bank_ns = api.namespace('bank', description='Operaciones bancarias')

# Define the expected payload models for Swagger
login_model = auth_ns.model('Login', {
    'username': fields.String(required=True, description='Nombre de usuario', example='user1'),
    'password': fields.String(required=True, description='Contraseña', example='pass1')
})

deposit_model = bank_ns.model('Deposit', {
    'account_number': fields.Integer(required=True, description='Número de cuenta', example=123),
    'amount': fields.Float(required=True, description='Monto a depositar', example=100)
})

withdraw_model = bank_ns.model('Withdraw', {
    'amount': fields.Float(required=True, description='Monto a retirar', example=100)
})

transfer_model = bank_ns.model('Transfer', {
    'target_username': fields.String(required=True, description='Usuario destino', example='user2'),
    'amount': fields.Float(required=True, description='Monto a transferir', example=100)
})

credit_payment_model = bank_ns.model('CreditPayment', {
    'amount': fields.Float(required=True, description='Monto de la compra a crédito', example=100)
})

pay_credit_balance_model = bank_ns.model('PayCreditBalance', {
    'amount': fields.Float(required=True, description='Monto a abonar a la deuda de la tarjeta', example=50)
})

# ---------------- Authentication Endpoints ----------------

@auth_ns.route('/login')
class Login(Resource):
    @auth_ns.expect(login_model, validate=True)
    @auth_ns.doc('login')
    def post(self):
        """Inicia sesión y devuelve un token JWT de autenticación."""
        data = api.payload
        username = data.get("username")
        password = data.get("password")
        
        # Obtener IP para logging manual (mejorada para Docker)
        ip_remota = request.headers.get('X-Forwarded-For')
        if ip_remota:
            ip_remota = ip_remota.split(',')[0].strip()
        else:
            ip_remota = request.headers.get('X-Real-IP') or request.remote_addr or 'unknown'
        
        # Si es IP de Docker, intentar obtener IP real del cliente
        if ip_remota.startswith('172.'):
            host_header = request.headers.get('Host', '')
            if 'localhost' in host_header or '127.0.0.1' in host_header:
                ip_remota = '127.0.0.1'
        
        conn = get_connection()
        cur = conn.cursor()
        cur.execute("SELECT id, username, password, role, full_name, email FROM bank.users WHERE username = %s", (username,))
        user = cur.fetchone()
        
        if user and user[2] == password:
            user_data = {
                'id': user[0],
                'username': user[1],
                'full_name': user[4],
                'email': user[5]
            }
            
            # Generar token JWT
            token = app.jwt_manager.generate_token(user_data)
            
            cur.close()
            conn.close()
            
            # Log exitoso de login
            registrar_evento('INFO', ip_remota, username, f"Login exitoso - usuario autenticado", 200)
            
            return {"message": "Login successful", "token": token}, 200
        else:
            cur.close()
            conn.close()
            
            # Log de intento fallido de login
            registrar_warning(ip_remota, username or 'unknown', f"Intento de login fallido - credenciales inválidas", 401)
            
            api.abort(401, "Invalid credentials")

@auth_ns.route('/logout')
class Logout(Resource):
    @auth_ns.doc('logout')
    @jwt_required
    def post(self):
        """Invalida el token de autenticación (JWT no requiere invalidación en servidor)."""
        return {"message": "Logout successful"}, 200

<<<<<<< HEAD
=======
# ---------------- Token-Required Decorator ----------------

def token_required(f):
    @wraps(f)
    def decorated(*args, **kwargs):
        auth_header = request.headers.get("Authorization", "")
        
        # Obtener IP para logging manual 
        ip_remota = request.headers.get('X-Forwarded-For')
        if ip_remota:
            ip_remota = ip_remota.split(',')[0].strip()
        else:
            ip_remota = request.headers.get('X-Real-IP') or request.remote_addr or 'unknown'
        
        # Si es IP de Docker, intentar obtener IP real del cliente
        if ip_remota.startswith('172.'):
            host_header = request.headers.get('Host', '')
            if 'localhost' in host_header or '127.0.0.1' in host_header:
                ip_remota = '127.0.0.1'
        
        if not auth_header.startswith("Bearer "):
            registrar_warning(ip_remota, 'anon', "Acceso denegado - header de autorización faltante o inválido", 401)
            api.abort(401, "Authorization header missing or invalid")
            
        token = auth_header.split(" ")[1]
        logging.debug("Token: "+str(token))
        
        try:
            conn = get_connection()
            cur = conn.cursor()
            # Query the token in the database and join with users table to retrieve user info
            cur.execute("""
                SELECT u.id, u.username, u.role, u.full_name, u.email 
                FROM bank.tokens t
                JOIN bank.users u ON t.user_id = u.id
                WHERE t.token = %s
            """, (token,))
            user = cur.fetchone()
            cur.close()
            conn.close()
            
            if not user:
                registrar_warning(ip_remota, 'token_invalido', "Acceso denegado - token inválido o expirado", 401)
                api.abort(401, "Invalid or expired token")
                
            g.user = {
                "id": user[0],
                "username": user[1],
                "role": user[2],
                "full_name": user[3],
                "email": user[4]
            }
            
            return f(*args, **kwargs)
            
        except Exception as e:
            registrar_error(ip_remota, 'system', f"Error en validación de token: {str(e)}", 500)
            api.abort(500, "Internal server error during authentication")
            
    return decorated

>>>>>>> 9295522b
# ---------------- Banking Operation Endpoints ----------------

@bank_ns.route('/deposit')
class Deposit(Resource):
    @bank_ns.expect(deposit_model, validate=True)
    @bank_ns.doc('deposit')
    @jwt_required
    def post(self):
        """
        Realiza un depósito en la cuenta especificada.
        Se requiere el número de cuenta y el monto a depositar.
        """
        data = api.payload
        account_number = data.get("account_number")
        amount = data.get("amount", 0)
        
        if amount <= 0:
            api.abort(400, "Amount must be greater than zero")
        
        conn = get_connection()
        cur = conn.cursor()
        # Update the specified account using its account number (primary key)
        cur.execute(
            "UPDATE bank.accounts SET balance = balance + %s WHERE id = %s RETURNING balance",
            (amount, account_number)
        )
        result = cur.fetchone()
        if not result:
            conn.rollback()
            cur.close()
            conn.close()
            api.abort(404, "Account not found")
        new_balance = float(result[0])
        conn.commit()
        cur.close()
        conn.close()
        return {"message": "Deposit successful", "new_balance": new_balance}, 200

@bank_ns.route('/withdraw')
class Withdraw(Resource):
    @bank_ns.expect(withdraw_model, validate=True)
    @bank_ns.doc('withdraw')
    @jwt_required
    def post(self):
        """Realiza un retiro de la cuenta del usuario autenticado."""
        data = api.payload
        amount = data.get("amount", 0)
        if amount <= 0:
            api.abort(400, "Amount must be greater than zero")
        user_id = g.user['id']
        conn = get_connection()
        cur = conn.cursor()
        cur.execute("SELECT balance FROM bank.accounts WHERE user_id = %s", (user_id,))
        row = cur.fetchone()
        if not row:
            cur.close()
            conn.close()
            api.abort(404, "Account not found")
        current_balance = float(row[0])
        if current_balance < amount:
            cur.close()
            conn.close()
            api.abort(400, "Insufficient funds")
        cur.execute("UPDATE bank.accounts SET balance = balance - %s WHERE user_id = %s RETURNING balance", (amount, user_id))
        new_balance = float(cur.fetchone()[0])
        conn.commit()
        cur.close()
        conn.close()
        return {"message": "Withdrawal successful", "new_balance": new_balance}, 200

@bank_ns.route('/transfer')
class Transfer(Resource):
    @bank_ns.expect(transfer_model, validate=True)
    @bank_ns.doc('transfer')
    @jwt_required
    def post(self):
        """Transfiere fondos desde la cuenta del usuario autenticado a otra cuenta."""
        data = api.payload
        target_username = data.get("target_username")
        amount = data.get("amount", 0)
        if not target_username or amount <= 0:
            api.abort(400, "Invalid data")
        if target_username == g.user['username']:
            api.abort(400, "Cannot transfer to the same account")
        conn = get_connection()
        cur = conn.cursor()
        # Check sender's balance
        cur.execute("SELECT balance FROM bank.accounts WHERE user_id = %s", (g.user['id'],))
        row = cur.fetchone()
        if not row:
            cur.close()
            conn.close()
            api.abort(404, "Sender account not found")
        sender_balance = float(row[0])
        if sender_balance < amount:
            cur.close()
            conn.close()
            api.abort(400, "Insufficient funds")
        # Find target user
        cur.execute("SELECT id FROM bank.users WHERE username = %s", (target_username,))
        target_user = cur.fetchone()
        if not target_user:
            cur.close()
            conn.close()
            api.abort(404, "Target user not found")
        target_user_id = target_user[0]
        
        cur.execute("UPDATE bank.accounts SET balance = balance - %s WHERE user_id = %s", (amount, g.user['id']))
        cur.execute("UPDATE bank.accounts SET balance = balance + %s WHERE user_id = %s", (amount, target_user_id))
        cur.execute("SELECT balance FROM bank.accounts WHERE user_id = %s", (g.user['id'],))
        new_balance = float(cur.fetchone()[0])
        conn.commit()
        cur.close()
        conn.close()
        return {"message": "Transfer successful", "new_balance": new_balance}, 200

@bank_ns.route('/credit-payment')
class CreditPayment(Resource):
    @bank_ns.expect(credit_payment_model, validate=True)
    @bank_ns.doc('credit_payment')
    @jwt_required
    def post(self):
        """
        Realiza una compra a crédito:
        - Descuenta el monto de la cuenta.
        - Aumenta la deuda de la tarjeta de crédito.
        """
        data = api.payload
        amount = data.get("amount", 0)
        if amount <= 0:
            api.abort(400, "Amount must be greater than zero")
        user_id = g.user['id']
        conn = get_connection()
        cur = conn.cursor()
        cur.execute("SELECT balance FROM bank.accounts WHERE user_id = %s", (user_id,))
        row = cur.fetchone()
        if not row:
            cur.close()
            conn.close()
            api.abort(404, "Account not found")
        account_balance = float(row[0])
        if account_balance < amount:
            cur.close()
            conn.close()
            api.abort(400, "Insufficient funds in account")
        
        cur.execute("UPDATE bank.accounts SET balance = balance - %s WHERE user_id = %s", (amount, user_id))
        cur.execute("UPDATE bank.credit_cards SET balance = balance + %s WHERE user_id = %s", (amount, user_id))
        cur.execute("SELECT balance FROM bank.accounts WHERE user_id = %s", (user_id,))
        new_account_balance = float(cur.fetchone()[0])
        cur.execute("SELECT balance FROM bank.credit_cards WHERE user_id = %s", (user_id,))
        new_credit_balance = float(cur.fetchone()[0])
        conn.commit()
        cur.close()
        conn.close()
        return {
            "message": "Credit card purchase successful",
            "account_balance": new_account_balance,
            "credit_card_debt": new_credit_balance
        }, 200

@bank_ns.route('/pay-credit-balance')
class PayCreditBalance(Resource):
    @bank_ns.expect(pay_credit_balance_model, validate=True)
    @bank_ns.doc('pay_credit_balance')
    @jwt_required
    def post(self):
        """
        Realiza un abono a la deuda de la tarjeta:
        - Descuenta el monto (o el máximo posible) de la cuenta.
        - Reduce la deuda de la tarjeta de crédito.
        """
        data = api.payload
        amount = data.get("amount", 0)
        if amount <= 0:
            api.abort(400, "Amount must be greater than zero")
        user_id = g.user['id']
        conn = get_connection()
        cur = conn.cursor()
        # Check account funds
        cur.execute("SELECT balance FROM bank.accounts WHERE user_id = %s", (user_id,))
        row = cur.fetchone()
        if not row:
            cur.close()
            conn.close()
            api.abort(404, "Account not found")
        account_balance = float(row[0])
        if account_balance < amount:
            cur.close()
            conn.close()
            api.abort(400, "Insufficient funds in account")
        # Get current credit card debt
        cur.execute("SELECT balance FROM bank.credit_cards WHERE user_id = %s", (user_id,))
        row = cur.fetchone()
        if not row:
            cur.close()
            conn.close()
            api.abort(404, "Credit card not found")
        credit_debt = float(row[0])
        payment = min(amount, credit_debt)
        
        cur.execute("UPDATE bank.accounts SET balance = balance - %s WHERE user_id = %s", (payment, user_id))
        cur.execute("UPDATE bank.credit_cards SET balance = balance - %s WHERE user_id = %s", (payment, user_id))
        cur.execute("SELECT balance FROM bank.accounts WHERE user_id = %s", (user_id,))
        new_account_balance = float(cur.fetchone()[0])
        cur.execute("SELECT balance FROM bank.credit_cards WHERE user_id = %s", (user_id,))
        new_credit_debt = float(cur.fetchone()[0])
        conn.commit()
        cur.close()
        conn.close()
        return {
            "message": "Credit card debt payment successful",
            "account_balance": new_account_balance,
            "credit_card_debt": new_credit_debt
        }, 200

@app.before_first_request
def initialize_db():
    init_db()

if __name__ == "__main__":
    app.run(host="0.0.0.0", port=8000, debug=True)<|MERGE_RESOLUTION|>--- conflicted
+++ resolved
@@ -8,17 +8,15 @@
 from .jwt_auth import create_jwt_manager, jwt_required
 import logging
 
-<<<<<<< HEAD
-# Cargar variables de entorno desde .env
-load_dotenv()
-=======
 # Importar sistema de logging personalizado
 from .utils.middleware_logger import LoggingMiddleware
 from .logging.logger import registrar_evento, registrar_error, registrar_warning
 
 # Define a simple in-memory token store
 tokens = {}
->>>>>>> 9295522b
+
+# Cargar variables de entorno desde .env
+load_dotenv()
 
 # Configuración de logging
 logging.basicConfig(
@@ -43,15 +41,14 @@
 
 app = Flask(__name__)
 
-<<<<<<< HEAD
+# Inicializar el middleware de logging personalizado
+logging_middleware = LoggingMiddleware(app)
+
+
 # Configurar JWT usando variables de entorno
 jwt_secret = os.getenv('JWT_SECRET_KEY')
 app.config['JWT_SECRET_KEY'] = jwt_secret
 app.jwt_manager = create_jwt_manager(app)
-=======
-# Inicializar el middleware de logging personalizado
-logging_middleware = LoggingMiddleware(app)
->>>>>>> 9295522b
 
 api = Api(
     app,
@@ -160,8 +157,6 @@
         """Invalida el token de autenticación (JWT no requiere invalidación en servidor)."""
         return {"message": "Logout successful"}, 200
 
-<<<<<<< HEAD
-=======
 # ---------------- Token-Required Decorator ----------------
 
 def token_required(f):
@@ -223,7 +218,6 @@
             
     return decorated
 
->>>>>>> 9295522b
 # ---------------- Banking Operation Endpoints ----------------
 
 @bank_ns.route('/deposit')
